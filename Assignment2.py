--- conflicted
+++ resolved
@@ -87,14 +87,7 @@
 
     os.chdir('..')
     os.chdir('DmGOs')
-<<<<<<< HEAD
-    folders = next(os.walk('.'))[1][1:3]
-=======
     folders = next(os.walk('.'))[1]
-
-    cell_death_rows = []
-    significant_rows = []
->>>>>>> 27cd8e29
 
     start = time.clock()
 
